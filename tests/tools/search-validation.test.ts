/**
 * Comprehensive unit tests for search tool parameter validation
 * Tests boundary conditions, consistency, and error handling across all search tools
 */

import { createSearchTools } from '../../src/tools/search.js';
import { FirewallaClient } from '../../src/firewalla/client.js';

// Complete Mock FirewallaClient with all required methods
const mockFirewallaClient = {
  // Core methods used by search strategies
  getFlowData: jest.fn().mockResolvedValue({
    results: [
      {
        ts: 1640995200,
        gid: 'test-box-1', 
        protocol: 'tcp',
        direction: 'outbound',
        block: false,
        download: 512,
        upload: 512,
        bytes: 1024,
        source: { ip: '192.168.1.1', id: 'source-1' },
        destination: { ip: '8.8.8.8', id: 'dest-1' },
        device: { ip: '192.168.1.1', id: 'device-1', name: 'Test Device' }
      }
    ],
    count: 1
  }),
  getActiveAlarms: jest.fn().mockResolvedValue({
    results: [
      {
        ts: 1640995200,
        gid: 'test-box-1',
        severity: 'high',
        type: 'network_intrusion',
        device: { ip: '192.168.1.1', id: 'device-1', name: 'Test Device' },
        protocol: 'tcp',
        resolved: false
      }
    ],
    count: 1
  }),
  getNetworkRules: jest.fn().mockResolvedValue({
    results: [
      {
        gid: 'rule-1',
        target: { value: '192.168.1.1', type: 'ip' },
        action: 'block',
        protocol: 'tcp',
        active: true,
        ts: 1640995200
      }
    ],
    count: 1
  }),
  getDeviceStatus: jest.fn().mockResolvedValue({
    results: [
      {
        gid: 'device-1',
        ip: '192.168.1.1',
        name: 'Test Device',
        online: true,
        mac: '00:11:22:33:44:55',
        mac_vendor: 'Apple',
        last_seen: 1640995200
      }
    ],
    count: 1
  }),
  getTargetLists: jest.fn().mockResolvedValue({
    results: [
      {
        gid: 'list-1',
        name: 'Blocked Sites',
        category: 'security',
        owner: 'admin',
        targets: ['example.com', 'badsite.com']
      }
    ],
    count: 1
  }),
  // Additional search methods that might be called
  searchFlows: jest.fn().mockResolvedValue({
    results: [],
    count: 0
  }),
  searchAlarms: jest.fn().mockResolvedValue({
    results: [],
    count: 0
  }),
  searchRules: jest.fn().mockResolvedValue({
    results: [],
    count: 0
  }),
  searchDevices: jest.fn().mockResolvedValue({
    results: [],
    count: 0
  }),
  searchTargetLists: jest.fn().mockResolvedValue({
    results: [],
    count: 0
  })
} as unknown as FirewallaClient;

describe('Search Tools Parameter Validation', () => {
  let searchTools: ReturnType<typeof createSearchTools>;

  beforeEach(() => {
    searchTools = createSearchTools(mockFirewallaClient);
    jest.clearAllMocks();
  });

  describe('search_flows validation', () => {
    test('should require query parameter', async () => {
      const params = { limit: 10 };
      await expect(searchTools.search_flows(params as any))
        .rejects.toThrow(/query.*required|Parameter validation failed/);
    });

    test('should require limit parameter', async () => {
      const params = { query: 'protocol:tcp' };
      await expect(searchTools.search_flows(params as any))
        .rejects.toThrow(/limit.*required/);
    });

    test('should validate limit boundary values', async () => {
      const negativeLimit = { query: 'protocol:tcp', limit: -1 };
      await expect(searchTools.search_flows(negativeLimit as any))
        .rejects.toThrow(/limit/);

      const zeroLimit = { query: 'protocol:tcp', limit: 0 };
      await expect(searchTools.search_flows(zeroLimit as any))
        .rejects.toThrow(/limit/);

      const tooLargeLimit = { query: 'protocol:tcp', limit: 100000 };
      await expect(searchTools.search_flows(tooLargeLimit as any))
        .rejects.toThrow(/limit/);
    });

    test('should validate query format', async () => {
      const emptyQuery = { query: '', limit: 10 };
      await expect(searchTools.search_flows(emptyQuery as any))
        .rejects.toThrow(/query.*required|empty/);

      const whitespaceQuery = { query: '   ', limit: 10 };
      await expect(searchTools.search_flows(whitespaceQuery as any))
        .rejects.toThrow(/query.*required|empty/);
    });

    test('should validate query injection attempts', async () => {
      const sqlInjection = { query: "'; DROP TABLE flows; --", limit: 10 };
      await expect(searchTools.search_flows(sqlInjection as any))
        .rejects.toThrow(/Enhanced query validation failed|Query validation failed|Invalid query/);

      const scriptInjection = { query: '<script>alert("xss")</script>', limit: 10 };
      await expect(searchTools.search_flows(scriptInjection as any))
        .rejects.toThrow(/Enhanced query validation failed|Query validation failed|Invalid query/);
    });

    test('should validate sort_by parameter values', async () => {
      const invalidSortBy = { query: 'protocol:tcp', limit: 10, sort_by: 'invalid_field' };
      // This might pass or fail depending on implementation - test what actually happens
      try {
        await searchTools.search_flows(invalidSortBy as any);
      } catch (error) {
        expect(error).toBeDefined();
      }
    });

    test('should validate time_range parameter format', async () => {
      const invalidTimeRange = { 
        query: 'protocol:tcp', 
        limit: 10, 
        time_range: { start: 'invalid', end: 'invalid' }
      };
      await expect(searchTools.search_flows(invalidTimeRange as any))
        .rejects.toThrow(/Parameter validation failed.*time_range/);
    });

    test('should validate time_range start before end', async () => {
      const invalidTimeOrder = { 
        query: 'protocol:tcp', 
        limit: 10, 
        time_range: { 
          start: '2023-01-02T00:00:00Z', 
          end: '2023-01-01T00:00:00Z' 
        }
      };
      await expect(searchTools.search_flows(invalidTimeOrder as any))
        .rejects.toThrow(/time_range\.start must be before time_range\.end/);
    });

    test('should accept valid parameters', async () => {
      mockFirewallaClient.searchFlows = jest.fn().mockResolvedValue({
        results: [],
        metadata: { total: 0 }
      });

      const validParams = { 
        query: 'protocol:tcp', 
        limit: 10,
        sort_by: 'ts:desc'
      };
      
      const result = await searchTools.search_flows(validParams as any);
      expect(result).toBeDefined();
      expect(mockFirewallaClient.getFlowData).toHaveBeenCalled();
    });
  });

  describe('search_alarms validation', () => {
    test('should require limit parameter', async () => {
      const params = { query: 'severity:high' };
      await expect(searchTools.search_alarms(params as any))
        .rejects.toThrow(/limit.*required/);
    });

    test('should validate limit boundary values', async () => {
      const negativeLimit = { query: 'severity:high', limit: -1 };
      await expect(searchTools.search_alarms(negativeLimit as any))
        .rejects.toThrow(/limit/);

      const zeroLimit = { query: 'severity:high', limit: 0 };
      await expect(searchTools.search_alarms(zeroLimit as any))
        .rejects.toThrow(/limit/);
    });

    test('should handle optional query parameter', async () => {
      mockFirewallaClient.getActiveAlarms = jest.fn().mockResolvedValue({
        results: [],
        metadata: { total: 0 }
      });

      // Some search tools might allow empty query for "all results"
      const params = { limit: 10 };
      try {
        await searchTools.search_alarms(params as any);
        expect(mockFirewallaClient.getActiveAlarms).toHaveBeenCalled();
      } catch (error) {
        // If query is required, ensure appropriate error message
        expect((error as Error).message).toMatch(/query.*required/);
      }
    });

    test('should accept valid parameters', async () => {
      mockFirewallaClient.getActiveAlarms = jest.fn().mockResolvedValue({
        results: [],
        metadata: { total: 0 }
      });

      const validParams = { 
        query: 'severity:high', 
        limit: 10 
      };
      
      const result = await searchTools.search_alarms(validParams as any);
      expect(result).toBeDefined();
    });
  });

  describe('search_rules validation', () => {
    test('should require limit parameter', async () => {
      const params = { query: 'action:block' };
      await expect(searchTools.search_rules(params as any))
        .rejects.toThrow(/limit.*required/);
    });

    test('should validate limit boundary values', async () => {
      const tooLargeLimit = { query: 'action:block', limit: 50000 };
      await expect(searchTools.search_rules(tooLargeLimit as any))
        .rejects.toThrow(/limit/);
    });

    test('should accept valid parameters', async () => {
      mockFirewallaClient.getNetworkRules = jest.fn().mockResolvedValue({
        results: [],
        metadata: { total: 0 }
      });

      const validParams = { 
        query: 'action:block', 
        limit: 10 
      };
      
      const result = await searchTools.search_rules(validParams as any);
      expect(result).toBeDefined();
    });
  });

  describe('search_devices validation', () => {
    test('should require limit parameter', async () => {
      const params = { query: 'online:false' };
      await expect(searchTools.search_devices(params as any))
        .rejects.toThrow(/limit.*required/);
    });

    test('should validate device query syntax', async () => {
      const invalidQuery = { query: 'invalid:syntax:here', limit: 10 };
      await expect(searchTools.search_devices(invalidQuery as any))
<<<<<<< HEAD
        .rejects.toThrow(/Enhanced query validation failed|query.*syntax|Invalid query/);
=======
        .rejects.toThrow(/Invalid field.*devices|Query validation failed/);
>>>>>>> 805a5fc1
    });

    test('should accept valid parameters', async () => {
      mockFirewallaClient.searchDevices = jest.fn().mockResolvedValue({
        results: [],
        metadata: { total: 0 }
      });

      const validParams = { 
        query: 'online:false', 
        limit: 10 
      };
      
      const result = await searchTools.search_devices(validParams as any);
      expect(result).toBeDefined();
    });
  });

  describe('search_target_lists validation', () => {
    test('should require limit parameter', async () => {
      const params = { query: 'category:security' };
      await expect(searchTools.search_target_lists(params as any))
        .rejects.toThrow(/limit.*required/);
    });

    test('should accept valid parameters', async () => {
      mockFirewallaClient.getTargetLists = jest.fn().mockResolvedValue({
        results: [],
        metadata: { total: 0 }
      });

      const validParams = { 
        query: 'category:security', 
        limit: 10 
      };
      
      const result = await searchTools.search_target_lists(validParams as any);
      expect(result).toBeDefined();
    });
  });

  describe('search_cross_reference validation', () => {
    test('should require primary_query parameter', async () => {
      const params = { 
        secondary_queries: ['severity:high'], 
        correlation_field: 'source_ip',
        limit: 10 
      };
      await expect(searchTools.search_cross_reference(params as any))
        .rejects.toThrow(/Primary query cannot be empty/);
    });

    test('should require secondary_queries parameter', async () => {
      const params = { 
        primary_query: 'protocol:tcp', 
        correlation_field: 'source_ip',
        limit: 10 
      };
      await expect(searchTools.search_cross_reference(params as any))
        .rejects.toThrow(/At least one secondary query is required/);
    });

    test('should require correlation_field parameter', async () => {
      const params = { 
        primary_query: 'protocol:tcp', 
        secondary_queries: ['severity:high'],
        limit: 10 
      };
      await expect(searchTools.search_cross_reference(params as any))
        .rejects.toThrow(/Correlation field cannot be empty/);
    });

    test('should validate secondary_queries is array', async () => {
      const params = { 
        primary_query: 'protocol:tcp', 
        secondary_queries: 'not_an_array',
        correlation_field: 'source_ip',
        limit: 10 
      };
      await expect(searchTools.search_cross_reference(params as any))
        .rejects.toThrow(/At least one secondary query is required/);
    });

    test('should validate non-empty secondary_queries array', async () => {
      const params = { 
        primary_query: 'protocol:tcp', 
        secondary_queries: [],
        correlation_field: 'source_ip',
        limit: 10 
      };
      await expect(searchTools.search_cross_reference(params as any))
        .rejects.toThrow(/At least one secondary query is required/);
    });
  });

  describe('Cross-Tool Validation Consistency', () => {
    test('should have consistent limit validation across all search tools', async () => {
      const testLimit = async (searchFn: Function, params: any) => {
        try {
          await searchFn({ ...params, limit: -1 });
          throw new Error('Should have failed');
        } catch (error) {
          expect((error as Error).message).toMatch(/limit/);
        }
      };

      await testLimit(searchTools.search_flows, { query: 'test' });
      await testLimit(searchTools.search_alarms, { query: 'test' });
      await testLimit(searchTools.search_rules, { query: 'test' });
      await testLimit(searchTools.search_devices, { query: 'test' });
      await testLimit(searchTools.search_target_lists, { query: 'test' });
    });

    test('should have consistent error message format across all search tools', async () => {
      const errors: string[] = [];
      
      try { await searchTools.search_flows({} as any); } catch (e) { errors.push((e as Error).message); }
      try { await searchTools.search_alarms({} as any); } catch (e) { errors.push((e as Error).message); }
      try { await searchTools.search_rules({} as any); } catch (e) { errors.push((e as Error).message); }
      try { await searchTools.search_devices({} as any); } catch (e) { errors.push((e as Error).message); }
      try { await searchTools.search_target_lists({} as any); } catch (e) { errors.push((e as Error).message); }

      // All error messages should follow similar format
      errors.forEach(error => {
        expect(error).toMatch(/(required|validation|parameter)/i);
      });
    });

    test('should handle null and undefined parameters consistently', async () => {
      const testNullParams = async (searchFn: Function) => {
        try {
          await searchFn(null);
          throw new Error('Should have failed');
        } catch (error) {
          expect((error as Error).message).toMatch(/(required|validation|parameter)/i);
        }

        try {
          await searchFn(undefined);
          throw new Error('Should have failed');
        } catch (error) {
          expect((error as Error).message).toMatch(/(required|validation|parameter)/i);
        }
      };

      await testNullParams(searchTools.search_flows);
      await testNullParams(searchTools.search_alarms);
      await testNullParams(searchTools.search_rules);
      await testNullParams(searchTools.search_devices);
      await testNullParams(searchTools.search_target_lists);
    });
  });

  describe('Edge Case Scenarios', () => {
    test('should handle extremely long query strings', async () => {
      const longQuery = 'a'.repeat(10000);
      const params = { query: longQuery, limit: 10 };
      
      try {
        await searchTools.search_flows(params as any);
      } catch (error) {
        expect((error as Error).message).toMatch(/(Enhanced query validation failed|Query validation failed|too long|Invalid query)/);
      }
    });

    test('should handle special characters in query', async () => {
      const specialQuery = 'field:"value with spaces & special chars @#$%"';
      const params = { query: specialQuery, limit: 10 };
      
      mockFirewallaClient.searchFlows = jest.fn().mockResolvedValue({
        results: [],
        metadata: { total: 0 }
      });
      
      // Should either succeed with proper escaping or fail with clear error
      try {
        await searchTools.search_flows(params as any);
        expect(mockFirewallaClient.searchFlows).toHaveBeenCalled();
      } catch (error) {
        expect((error as Error).message).toMatch(/(Enhanced query validation failed|Query validation failed|Invalid query)/);
      }
    });

    test('should handle Unicode in query strings', async () => {
      const unicodeQuery = 'device_name:"设备名称🚀"';
      const params = { query: unicodeQuery, limit: 10 };
      
      mockFirewallaClient.searchFlows = jest.fn().mockResolvedValue({
        results: [],
        metadata: { total: 0 }
      });
      
      try {
        await searchTools.search_flows(params as any);
      } catch (error) {
        // Unicode should either be supported or fail gracefully
        expect(error).toBeDefined();
      }
    });

    test('should handle concurrent validation requests', async () => {
      const validParams = { query: 'protocol:tcp', limit: 10 };
      
      mockFirewallaClient.searchFlows = jest.fn().mockResolvedValue({
        results: [],
        metadata: { total: 0 }
      });
      
      const promises = Array.from({ length: 10 }, () => 
        searchTools.search_flows(validParams as any)
      );
      
      const results = await Promise.all(promises);
      expect(results).toHaveLength(10);
    });
  });
});<|MERGE_RESOLUTION|>--- conflicted
+++ resolved
@@ -298,11 +298,7 @@
     test('should validate device query syntax', async () => {
       const invalidQuery = { query: 'invalid:syntax:here', limit: 10 };
       await expect(searchTools.search_devices(invalidQuery as any))
-<<<<<<< HEAD
-        .rejects.toThrow(/Enhanced query validation failed|query.*syntax|Invalid query/);
-=======
-        .rejects.toThrow(/Invalid field.*devices|Query validation failed/);
->>>>>>> 805a5fc1
+        .rejects.toThrow(/Enhanced query validation failed|Invalid field.*devices|Query validation failed|query.*syntax|Invalid query/);
     });
 
     test('should accept valid parameters', async () => {
