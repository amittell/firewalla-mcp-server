--- conflicted
+++ resolved
@@ -312,7 +312,6 @@
         }
         
         throw new Error(errorMessage);
-<<<<<<< HEAD
       }
       
       // Handle other types of errors
@@ -320,21 +319,10 @@
         throw new Error(`Request failed: ${error.message}`);
       }
       
-=======
-      }
-      
-      // Handle other types of errors
-      if (error instanceof Error) {
-        throw new Error(`Request failed: ${error.message}`);
-      }
-      
->>>>>>> 077999b0
       throw new Error('Unknown error occurred during API request');
     }
   }
 
-<<<<<<< HEAD
-=======
   /**
    * Retrieves active security alarms from the Firewalla system
    * 
@@ -371,7 +359,6 @@
    * @public
    * @optimizeResponse('alarms') - Automatically optimizes response for token efficiency
    */
->>>>>>> 077999b0
   @optimizeResponse('alarms')
   async getActiveAlarms(
     query?: string, 
@@ -460,7 +447,6 @@
         
         if (typeof ts === 'number') {
           return ts > 1000000000000 ? Math.floor(ts / 1000) : ts;
-<<<<<<< HEAD
         }
         
         if (typeof ts === 'string') {
@@ -468,15 +454,6 @@
           return Math.floor(parsed / 1000);
         }
         
-=======
-        }
-        
-        if (typeof ts === 'string') {
-          const parsed = Date.parse(ts);
-          return Math.floor(parsed / 1000);
-        }
-        
->>>>>>> 077999b0
         return Math.floor(Date.now() / 1000);
       };
 
@@ -640,13 +617,6 @@
           offlineDevices.sort((a, b) => {
             const aLastSeen = new Date(a.lastSeen || 0).getTime();
             const bLastSeen = new Date(b.lastSeen || 0).getTime();
-<<<<<<< HEAD
-            // Handle invalid dates
-            if (isNaN(aLastSeen) && isNaN(bLastSeen)) {return 0;}
-            if (isNaN(aLastSeen)) {return 1;}
-            if (isNaN(bLastSeen)) {return -1;}
-            return bLastSeen - aLastSeen; // Most recent first
-=======
             // Handle invalid dates - push invalid dates to end, then sort by most recent first
             const aValid = !isNaN(aLastSeen);
             const bValid = !isNaN(bLastSeen);
@@ -656,7 +626,6 @@
             }
             
             return aValid ? bLastSeen - aLastSeen : 0; // Most recent first if both valid
->>>>>>> 077999b0
           });
         } catch (sortError) {
           logger.debugNamespace('api', 'Error sorting offline devices by lastSeen', { error: sortError });
