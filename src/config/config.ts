/**
 * @fileoverview Configuration management for Firewalla MCP Server
 *
 * Provides centralized configuration loading from environment variables with validation
 * and type safety. Handles MSP API credentials, timeout settings, rate limiting, and
 * caching configuration for optimal Firewalla API integration.
 *
 * Required environment variables:
 * - FIREWALLA_MSP_TOKEN: MSP API access token
 * - FIREWALLA_MSP_ID: MSP domain (e.g., 'yourdomain.firewalla.net')
 *
 * Optional environment variables:
 * - FIREWALLA_BOX_ID: Firewalla box Global ID (GID) - can be provided as default or per-call
 * - API_TIMEOUT: Request timeout in milliseconds (default: 30000)
 * - API_RATE_LIMIT: Requests per minute limit (default: 100)
 * - CACHE_TTL: Cache time-to-live in seconds (default: 300)
 * - DEFAULT_PAGE_SIZE: Default pagination page size (default: 100)
 * - MAX_PAGE_SIZE: Maximum allowed pagination page size (default: 10000)
 * - MCP_TRANSPORT: Transport type (stdio or http, default: stdio)
 * - MCP_HTTP_PORT: HTTP server port (default: 3000)
 * - MCP_HTTP_PATH: HTTP server path (default: /mcp)
 *
 * @version 1.0.0
 * @author Alex Mittell <mittell@me.com> (https://github.com/amittell)
 * @since 2025-06-21
 */

import * as dotenv from 'dotenv';
import type { FirewallaConfig } from '../types';
import {
  getRequiredEnvVar,
  getOptionalEnvInt,
<<<<<<< HEAD
  getOptionalEnvVar,
  parseTransportConfig,
=======
>>>>>>> f9046644
} from '../utils/env.js';
import { getTestConfig } from './test-mode-config.js';

dotenv.config();

/**
 * Creates and validates the complete Firewalla configuration
 *
 * Loads all required and optional configuration values from environment variables,
 * validates their presence and format, and returns a typed configuration object
 * ready for use by the Firewalla client.
 *
 * @returns {FirewallaConfig} Complete validated configuration object
 * @throws {Error} If any required environment variables are missing
 * @throws {Error} If numeric environment variables cannot be parsed
 *
 * @example
 * ```typescript
 * const config = getConfig();
 * console.log(`Using MSP: ${config.mspId}`);
 * console.log(`Box ID: ${config.boxId}`);
 * ```
 */
export function getConfig(): FirewallaConfig {
  // Check if running in test mode (for Docker health checks)
  const testMode =
    (process.env.MCP_TEST_MODE || 'false').toLowerCase() === 'true';

  if (testMode) {
    // eslint-disable-next-line no-console
    console.log('Running in test mode - using dummy credentials');
    return getTestConfig();
  }

  const mspId = getRequiredEnvVar('FIREWALLA_MSP_ID');

  return {
    mspToken: getRequiredEnvVar('FIREWALLA_MSP_TOKEN'),
    mspId,
    mspBaseUrl: `https://${mspId}`,
    boxId: process.env.FIREWALLA_BOX_ID || undefined,
    apiTimeout: getOptionalEnvInt('API_TIMEOUT', 30000, 1000, 300000), // 1s to 5min
    rateLimit: getOptionalEnvInt('API_RATE_LIMIT', 100, 1, 1000), // 1 to 1000 requests per minute
    cacheTtl: getOptionalEnvInt('CACHE_TTL', 300, 0, 3600), // 0s to 1 hour
    defaultPageSize: getOptionalEnvInt('DEFAULT_PAGE_SIZE', 100, 1, 10000), // 1 to 10000 items per page
    maxPageSize: getOptionalEnvInt('MAX_PAGE_SIZE', 10000, 100, 100000), // 100 to 100000 items per page
    transport: parseTransportConfig(),
  };
}

/**
 * Default configuration instance for the Firewalla MCP Server
 *
 * Pre-loaded configuration object that can be imported and used throughout
 * the application. This instance is created at module load time and includes
 * all validated environment variables.
 *
 * @constant {FirewallaConfig}
 * @example
 * ```typescript
 * import { config } from './config/config.js';
 * const client = new FirewallaClient(config);
 * ```
 */
export const config = getConfig();<|MERGE_RESOLUTION|>--- conflicted
+++ resolved
@@ -30,11 +30,7 @@
 import {
   getRequiredEnvVar,
   getOptionalEnvInt,
-<<<<<<< HEAD
-  getOptionalEnvVar,
   parseTransportConfig,
-=======
->>>>>>> f9046644
 } from '../utils/env.js';
 import { getTestConfig } from './test-mode-config.js';
 
