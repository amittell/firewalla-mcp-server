import { FirewallaClient } from '../firewalla/client';
import { logger } from '../monitoring/logger';
import { metricsCollector } from '../monitoring/metrics';
import { HealthCheckManager } from '../health/endpoints';
import { getCurrentTimestamp } from '../utils/timestamp.js';

export interface DebugInfo {
  timestamp: string;
  version: string;
  environment: string;
  uptime: number;
  memory: {
    used: number;
    total: number;
    usage_percent: number;
  };
  cache: {
    size: number;
    keys: string[];
  };
  metrics: {
    total_metrics: number;
    recent_metrics: Array<{ name: string; value: number; timestamp: number }>;
  };
  health: any;
}

export class DebugTools {
  private startTime: number;

  constructor(
    // eslint-disable-next-line no-unused-vars
<<<<<<< HEAD
    private _firewalla: FirewallaClient,
    // eslint-disable-next-line no-unused-vars
    private _healthCheck: HealthCheckManager
=======
    private readonly firewalla: FirewallaClient,
    // eslint-disable-next-line no-unused-vars
    private readonly healthCheck: HealthCheckManager
>>>>>>> 077999b0
  ) {
    this.startTime = Date.now();
  }

  async getDebugInfo(): Promise<DebugInfo> {
    const memUsage = process.memoryUsage();
    const cacheStats = this._firewalla.getCacheStats();
    const allMetrics = metricsCollector.getAllMetrics();
    const health = await this._healthCheck.performHealthCheck();

    return {
      timestamp: getCurrentTimestamp(),
      version: '1.0.0',
      environment: process.env.NODE_ENV || 'development',
      uptime: Math.floor((Date.now() - this.startTime) / 1000),
      memory: {
        used: Math.round(memUsage.heapUsed / 1024 / 1024),
        total: Math.round(memUsage.heapTotal / 1024 / 1024),
        usage_percent: Math.round((memUsage.heapUsed / memUsage.heapTotal) * 100),
      },
      cache: {
        size: cacheStats.size,
        keys: cacheStats.keys.slice(0, 10), // Show first 10 keys
      },
      metrics: {
        total_metrics: allMetrics.length,
        recent_metrics: allMetrics
          .sort((a, b) => b.timestamp - a.timestamp)
          .slice(0, 5)
          .map(m => ({ name: m.name, value: m.value, timestamp: m.timestamp })),
      },
      health,
    };
  }

  async testFirewallaConnection(): Promise<{
    success: boolean;
    response_time: number;
    error?: string;
    data?: any;
  }> {
    const startTime = Date.now();
    
    try {
      const summary = await this._firewalla.getFirewallSummary();
      const responseTime = Date.now() - startTime;
      
      return {
        success: true,
        response_time: responseTime,
        data: {
          status: summary.status,
          uptime: summary.uptime,
          cpu_usage: summary.cpu_usage,
          memory_usage: summary.memory_usage,
        },
      };
    } catch (error) {
      const responseTime = Date.now() - startTime;
      
      return {
        success: false,
        response_time: responseTime,
        error: error instanceof Error ? error.message : 'Unknown error',
      };
    }
  }

  async simulateLoad(requests = 10, delay = 100): Promise<{
    total_requests: number;
    successful_requests: number;
    failed_requests: number;
    average_response_time: number;
    min_response_time: number;
    max_response_time: number;
  }> {
    logger.info('Starting load simulation', { requests, delay });
    
    const results: Array<{ success: boolean; responseTime: number }> = [];
    
    const promises = Array.from({ length: requests }, async (_, index) => {
      if (delay > 0) {
        await new Promise(resolve => setTimeout(resolve, index * delay));
      }
      
      const startTime = Date.now();
      
      try {
        await this._firewalla.getFirewallSummary();
        const responseTime = Date.now() - startTime;
        results.push({ success: true, responseTime });
      } catch (error) {
        const responseTime = Date.now() - startTime;
        results.push({ success: false, responseTime });
        logger.error('Load simulation request failed', error as Error);
      }
    });
    
    await Promise.all(promises);
    
    const successful = results.filter(r => r.success);
    const failed = results.filter(r => !r.success);
    const responseTimes = results.map(r => r.responseTime);
    
    const summary = {
      total_requests: requests,
      successful_requests: successful.length,
      failed_requests: failed.length,
      average_response_time: responseTimes.reduce((a, b) => a + b, 0) / responseTimes.length,
      min_response_time: Math.min(...responseTimes),
      max_response_time: Math.max(...responseTimes),
    };
    
    logger.info('Load simulation completed', summary);
    
    return summary;
  }

  clearCache(): { cleared_entries: number } {
    const stats = this._firewalla.getCacheStats();
    const clearedEntries = stats.size;
    
    this._firewalla.clearCache();
    
    logger.info('Cache cleared', { cleared_entries: clearedEntries });
    
    return { cleared_entries: clearedEntries };
  }

  clearMetrics(): { cleared_metrics: number } {
    const allMetrics = metricsCollector.getAllMetrics();
    const clearedMetrics = allMetrics.length;
    
    metricsCollector.clear();
    
    logger.info('Metrics cleared', { cleared_metrics: clearedMetrics });
    
    return { cleared_metrics: clearedMetrics };
  }

  async validateConfiguration(): Promise<{
    valid: boolean;
    issues: Array<{ level: 'error' | 'warning'; message: string }>;
  }> {
    const issues: Array<{ level: 'error' | 'warning'; message: string }> = [];
    
    // Check environment variables
    const requiredVars = ['FIREWALLA_MSP_TOKEN', 'FIREWALLA_BOX_ID'];
    for (const varName of requiredVars) {
      if (!process.env[varName]) {
        issues.push({
          level: 'error',
          message: `Missing required environment variable: ${varName}`,
        });
      }
    }
    
    // Check API connectivity
    try {
      await this.testFirewallaConnection();
    } catch (error) {
      issues.push({
        level: 'error',
        message: `Cannot connect to Firewalla API: ${error instanceof Error ? error.message : 'Unknown error'}`,
      });
    }
    
    // Check memory usage
    const memUsage = process.memoryUsage();
    const heapUsageMB = memUsage.heapUsed / 1024 / 1024;
    if (heapUsageMB > 512) {
      issues.push({
        level: 'warning',
        message: `High memory usage: ${Math.round(heapUsageMB)}MB`,
      });
    }
    
    // Check cache size
    const cacheStats = this._firewalla.getCacheStats();
    if (cacheStats.size > 1000) {
      issues.push({
        level: 'warning',
        message: `Large cache size: ${cacheStats.size} entries`,
      });
    }
    
    return {
      valid: issues.filter(i => i.level === 'error').length === 0,
      issues,
    };
  }

  generateSystemReport(): string {
    const memUsage = process.memoryUsage();
    const cacheStats = this._firewalla.getCacheStats();
    const uptime = Math.floor((Date.now() - this.startTime) / 1000);
    
    return `
Firewalla MCP Server System Report
Generated: ${getCurrentTimestamp()}

Environment Information:
- Node.js Version: ${process.version}
- Platform: ${process.platform}
- Architecture: ${process.arch}
- Environment: ${process.env.NODE_ENV || 'development'}
- Uptime: ${uptime} seconds

Memory Usage:
- Heap Used: ${Math.round(memUsage.heapUsed / 1024 / 1024)} MB
- Heap Total: ${Math.round(memUsage.heapTotal / 1024 / 1024)} MB
- External: ${Math.round(memUsage.external / 1024 / 1024)} MB
- RSS: ${Math.round(memUsage.rss / 1024 / 1024)} MB

Cache Information:
- Cache Size: ${cacheStats.size} entries
- Sample Keys: ${cacheStats.keys.slice(0, 5).join(', ')}

Configuration:
- MSP Token: ${process.env.FIREWALLA_MSP_TOKEN ? 'Set' : 'Missing'}
- Box ID: ${process.env.FIREWALLA_BOX_ID ? 'Set' : 'Missing'}
- Base URL: ${process.env.FIREWALLA_MSP_BASE_URL || 'Default'}
- Log Level: ${process.env.LOG_LEVEL || 'Default'}

Recent Activity:
- Use 'npm run mcp:debug' for detailed logging
- Check logs directory for historical data
    `.trim();
  }

  enableVerboseLogging(): void {
    logger.info('Enabling verbose logging mode');
    // This would typically update the logger configuration
    process.env.DEBUG = 'mcp:*';
    process.env.LOG_LEVEL = 'debug';
  }

  disableVerboseLogging(): void {
    logger.info('Disabling verbose logging mode');
    delete process.env.DEBUG;
    process.env.LOG_LEVEL = 'info';
  }
}

// Export a function to create debug tools
export function createDebugTools(firewalla: FirewallaClient, healthCheck: HealthCheckManager): DebugTools {
  return new DebugTools(firewalla, healthCheck);
}<|MERGE_RESOLUTION|>--- conflicted
+++ resolved
@@ -30,24 +30,18 @@
 
   constructor(
     // eslint-disable-next-line no-unused-vars
-<<<<<<< HEAD
-    private _firewalla: FirewallaClient,
-    // eslint-disable-next-line no-unused-vars
-    private _healthCheck: HealthCheckManager
-=======
     private readonly firewalla: FirewallaClient,
     // eslint-disable-next-line no-unused-vars
     private readonly healthCheck: HealthCheckManager
->>>>>>> 077999b0
   ) {
     this.startTime = Date.now();
   }
 
   async getDebugInfo(): Promise<DebugInfo> {
     const memUsage = process.memoryUsage();
-    const cacheStats = this._firewalla.getCacheStats();
+    const cacheStats = this.firewalla.getCacheStats();
     const allMetrics = metricsCollector.getAllMetrics();
-    const health = await this._healthCheck.performHealthCheck();
+    const health = await this.healthCheck.performHealthCheck();
 
     return {
       timestamp: getCurrentTimestamp(),
@@ -83,7 +77,7 @@
     const startTime = Date.now();
     
     try {
-      const summary = await this._firewalla.getFirewallSummary();
+      const summary = await this.firewalla.getFirewallSummary();
       const responseTime = Date.now() - startTime;
       
       return {
@@ -127,7 +121,7 @@
       const startTime = Date.now();
       
       try {
-        await this._firewalla.getFirewallSummary();
+        await this.firewalla.getFirewallSummary();
         const responseTime = Date.now() - startTime;
         results.push({ success: true, responseTime });
       } catch (error) {
@@ -158,10 +152,10 @@
   }
 
   clearCache(): { cleared_entries: number } {
-    const stats = this._firewalla.getCacheStats();
+    const stats = this.firewalla.getCacheStats();
     const clearedEntries = stats.size;
     
-    this._firewalla.clearCache();
+    this.firewalla.clearCache();
     
     logger.info('Cache cleared', { cleared_entries: clearedEntries });
     
@@ -217,7 +211,7 @@
     }
     
     // Check cache size
-    const cacheStats = this._firewalla.getCacheStats();
+    const cacheStats = this.firewalla.getCacheStats();
     if (cacheStats.size > 1000) {
       issues.push({
         level: 'warning',
@@ -233,7 +227,7 @@
 
   generateSystemReport(): string {
     const memUsage = process.memoryUsage();
-    const cacheStats = this._firewalla.getCacheStats();
+    const cacheStats = this.firewalla.getCacheStats();
     const uptime = Math.floor((Date.now() - this.startTime) / 1000);
     
     return `
