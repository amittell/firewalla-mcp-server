--- conflicted
+++ resolved
@@ -34,14 +34,6 @@
 import { getCurrentTimestamp } from '../utils/timestamp.js';
 
 /**
-<<<<<<< HEAD
- * Registers and configures all Firewalla MCP tools on the server using a modular registry pattern.
- *
- * Sets up 25 distinct firewall management tools, each encapsulated in its own handler and organized by category. Replaces a monolithic switch statement with a registry for improved maintainability, testability, and code organization. Handles tool execution requests, error reporting, and logs setup details.
- *
- * @param server - The MCP server instance where tools are registered
- * @param firewalla - The Firewalla client used for API communication
-=======
  * Registers and configures all Firewalla MCP tools on the server using a modular registry pattern
  * 
  * Sets up the complete toolkit of 25 distinct firewall management tools, each encapsulated
@@ -70,7 +62,6 @@
  * ```
  * 
  * @public
->>>>>>> 077999b0
  */
 export function setupTools(server: Server, firewalla: FirewallaClient): void {
   // Initialize the tool registry with all 25 handlers
