--- conflicted
+++ resolved
@@ -15,8 +15,6 @@
 *.tsbuildinfo
 lib/
 out/
-<<<<<<< HEAD
-=======
 types/
 esm/
 cjs/
@@ -25,7 +23,6 @@
 es2015/
 es2017/
 .turbo/
->>>>>>> 077999b0
 
 # Environment files - NEVER COMMIT PRODUCTION CREDENTIALS!
 .env
@@ -173,10 +170,7 @@
 mcp_servers.json
 test_credentials.js
 .mcp.json
-<<<<<<< HEAD
-=======
 claude-desktop/
->>>>>>> 077999b0
 
 # Database files
 *.db
@@ -339,9 +333,6 @@
 
 # Git
 .git/
-<<<<<<< HEAD
-.gitconfig.claude/settings.local.json
-=======
 .gitconfig.claude/settings.local.json
 
 # Modern development tools
@@ -378,5 +369,4 @@
 .tool-versions
 .python-version
 .node-version
-.nvmrc.local
->>>>>>> 077999b0
+.nvmrc.local