import js from '@eslint/js';
import tseslint from '@typescript-eslint/eslint-plugin';
import tsparser from '@typescript-eslint/parser';

export default [
  js.configs.recommended,
  {
    files: ['src/**/*.ts'],
    languageOptions: {
      parser: tsparser,
      parserOptions: {
        ecmaVersion: 2020,
        sourceType: 'module',
        project: './tsconfig.json'
      },
      globals: {
        process: 'readonly',
        console: 'readonly',
        setInterval: 'readonly',
        setTimeout: 'readonly',
        clearInterval: 'readonly',
        clearTimeout: 'readonly',
        URL: 'readonly',
        Buffer: 'readonly'
      }
    },
    plugins: {
      '@typescript-eslint': tseslint
    },
    rules: {
      // TypeScript-specific type safety rules
      '@typescript-eslint/no-unused-vars': ['error', { 
        argsIgnorePattern: '^_',
        varsIgnorePattern: '^_',
        caughtErrorsIgnorePattern: '^_'
      }],
      '@typescript-eslint/explicit-function-return-type': 'warn',
<<<<<<< HEAD
      // '@typescript-eslint/no-explicit-any': 'warn', // Disabled to reduce noise
=======
      '@typescript-eslint/no-explicit-any': 'warn',
      '@typescript-eslint/no-unsafe-assignment': 'warn',
      '@typescript-eslint/no-unsafe-call': 'warn',
      '@typescript-eslint/no-unsafe-member-access': 'warn',
      '@typescript-eslint/no-unsafe-return': 'warn',
      '@typescript-eslint/no-unsafe-argument': 'warn',
      '@typescript-eslint/strict-boolean-expressions': 'warn',
      '@typescript-eslint/prefer-nullish-coalescing': 'warn',
      '@typescript-eslint/prefer-optional-chain': 'error',
      '@typescript-eslint/no-non-null-assertion': 'warn',
      '@typescript-eslint/no-floating-promises': 'error',
      '@typescript-eslint/await-thenable': 'error',
      '@typescript-eslint/require-await': 'warn',
      '@typescript-eslint/no-unnecessary-type-assertion': 'warn',
      '@typescript-eslint/prefer-as-const': 'error',
      '@typescript-eslint/no-misused-promises': 'error',
      '@typescript-eslint/promise-function-async': 'warn',
      '@typescript-eslint/switch-exhaustiveness-check': 'error',
      '@typescript-eslint/consistent-type-definitions': ['warn', 'interface'],
      '@typescript-eslint/consistent-type-imports': ['warn', { prefer: 'type-imports' }],
      '@typescript-eslint/no-import-type-side-effects': 'warn',
      '@typescript-eslint/array-type': ['warn', { default: 'array-simple' }],
      '@typescript-eslint/consistent-indexed-object-style': ['warn', 'record'],
      '@typescript-eslint/method-signature-style': ['warn', 'property'],
      
      // Enhanced null/undefined checking
      '@typescript-eslint/no-unnecessary-condition': 'warn',
      '@typescript-eslint/prefer-includes': 'error',
      '@typescript-eslint/prefer-string-starts-ends-with': 'error',
      
      // Function and parameter rules
      '@typescript-eslint/explicit-member-accessibility': 'off', // Too strict for existing code
      '@typescript-eslint/parameter-properties': 'off',
      '@typescript-eslint/no-parameter-properties': 'off',
      
      // General JavaScript best practices
>>>>>>> 077999b0
      'prefer-const': 'error',
      'no-var': 'error',
      'no-console': 'warn',
      'eqeqeq': 'error',
      'curly': 'error',
      'no-throw-literal': 'error',
      'no-return-await': 'error',
      'prefer-template': 'error',
      'prefer-object-spread': 'error',
      'prefer-destructuring': ['error', { object: true, array: false }],
      'object-shorthand': 'error',
      'no-duplicate-imports': 'error',
      'no-useless-return': 'error',
      'no-else-return': 'error',
      'no-lonely-if': 'error',
      'no-unneeded-ternary': 'error',
      'yoda': 'error',
      
      // Error handling
      'no-empty': 'error',
      
      // Security and safety
      'no-eval': 'error',
      'no-implied-eval': 'error',
      'no-new-func': 'error',
      'no-script-url': 'error',
      'no-caller': 'error',
      'no-proto': 'error',
      'no-extend-native': 'error',
      
      // Performance
      'no-loop-func': 'error'
    }
  },
  {
    files: ['tests/**/*.ts', '**/*.test.ts', '**/*.spec.ts'],
    languageOptions: {
      parser: tsparser,
      parserOptions: {
        ecmaVersion: 2020,
        sourceType: 'module',
        project: './tsconfig.test.json'
      },
      globals: {
        jest: 'readonly',
        expect: 'readonly',
        describe: 'readonly',
        it: 'readonly',
        beforeEach: 'readonly',
        afterEach: 'readonly',
        beforeAll: 'readonly',
        afterAll: 'readonly',
        process: 'readonly',
        console: 'readonly'
      }
    },
    plugins: {
      '@typescript-eslint': tseslint
    },
    rules: {
      // Relaxed rules for test files
      '@typescript-eslint/no-unused-vars': ['error', { 
        argsIgnorePattern: '^_',
        varsIgnorePattern: '^_|^mock',
        caughtErrorsIgnorePattern: '^_'
      }],
      '@typescript-eslint/explicit-function-return-type': 'off',
      '@typescript-eslint/no-explicit-any': 'warn',
      '@typescript-eslint/no-unsafe-assignment': 'warn',
      '@typescript-eslint/no-unsafe-call': 'warn',
      '@typescript-eslint/no-unsafe-member-access': 'warn',
      '@typescript-eslint/no-unsafe-return': 'warn',
      '@typescript-eslint/no-unsafe-argument': 'warn',
      '@typescript-eslint/strict-boolean-expressions': 'off',
      '@typescript-eslint/no-non-null-assertion': 'warn',
      '@typescript-eslint/no-floating-promises': 'error',
      '@typescript-eslint/explicit-member-accessibility': 'off',
      'no-console': 'off', // Allow console.log in tests
      'prefer-const': 'error',
      'no-var': 'error'
    }
  },
  {
    ignores: ['dist/', 'node_modules/', '*.js', '!eslint.config.js', 'coverage/']
  }
];<|MERGE_RESOLUTION|>--- conflicted
+++ resolved
@@ -35,9 +35,6 @@
         caughtErrorsIgnorePattern: '^_'
       }],
       '@typescript-eslint/explicit-function-return-type': 'warn',
-<<<<<<< HEAD
-      // '@typescript-eslint/no-explicit-any': 'warn', // Disabled to reduce noise
-=======
       '@typescript-eslint/no-explicit-any': 'warn',
       '@typescript-eslint/no-unsafe-assignment': 'warn',
       '@typescript-eslint/no-unsafe-call': 'warn',
@@ -74,7 +71,6 @@
       '@typescript-eslint/no-parameter-properties': 'off',
       
       // General JavaScript best practices
->>>>>>> 077999b0
       'prefer-const': 'error',
       'no-var': 'error',
       'no-console': 'warn',
